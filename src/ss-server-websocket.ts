--- conflicted
+++ resolved
@@ -44,12 +44,7 @@
     const { port, host, headLeft } = address;
 
     // connect to real remote
-<<<<<<< HEAD
     proxy = net.createConnection(port, host);
-    proxy.setNoDelay();
-=======
-    const proxy = net.createConnection(port, host);
->>>>>>> e1d6d2fd
     proxy.setTimeout(timeout);
 
     proxy.on('error', (err) => {
